--- conflicted
+++ resolved
@@ -43,7 +43,6 @@
             'task-scheduler = smart_manager.scheduler.task_dispatcher:main',
             'data-collector = smart_manager.data_collector:main',
             'service-monitor = smart_manager.services:main',
-<<<<<<< HEAD
         ],
     },
 
@@ -58,23 +57,7 @@
         'pyzmq == 13.0.0',
         'South == 0.8.4',
         'psycopg2 == 2.5.2',
+        'django-oauth-toolkit == 0.7.0',
     ]
-=======
-            ],
-        },
 
-  install_requires=[
-    'django == 1.6.2',
-    'distribute >= 0.6.35',
-    'URLObject == 2.1.1',
-    'djangorestframework == 2.1.15',
-    'pytz',
-    'django-pipeline == 1.2.23',
-    'requests == 1.1.0',
-    'pyzmq == 13.0.0',
-    'South == 0.8.4',
-    'psycopg2 == 2.5.2',
-    'django-oauth-toolkit == 0.7.0',
-  ]
->>>>>>> f54003db
 )