<script>
/*
 * Copyright (c) 2012-2013 RockStor, Inc. <http://rockstor.com>
 * This file is part of RockStor.
 *
 * RockStor is free software; you can redistribute it and/or modify
 * it under the terms of the GNU General Public License as published
 * by the Free Software Foundation; either version 2 of the License,
 * or (at your option) any later version.
 *
 * RockStor is distributed in the hope that it will be useful, but
 * WITHOUT ANY WARRANTY; without even the implied warranty of
 * MERCHANTABILITY or FITNESS FOR A PARTICULAR PURPOSE.  See the GNU
 * General Public License for more details.
 *
 * You should have received a copy of the GNU General Public License
 * along with this program. If not, see <http://www.gnu.org/licenses/>.
 *
 */
</script>

<h3>Create Pool</h3>

<div class="row-fluid">
  <div class="span8">
    <label class="control-label"><span class="required">*</span> indicates required fields</label>
    <div class="form-box">
      <form name="add-pool-form" id="add-pool-form">
        <div class="messages"></div>
        <div class="control-group">
          <label class="control-label" for="pool_name">Name<span class="required"> *</span></label>
          <div class="controls">
<<<<<<< HEAD
            <input type="text" name="pool_name" id="pool_name" title="Enter the pool name">
=======
            <input type="text" name="pool_name" id="pool_name" title="A descriptive name for the pool">
>>>>>>> 2c89b74d
          </div>
        </div>
        <div class="control-group">
          <label class="control-label" for="raid_level">Raid configuration<span class="required"> *</span></label>
          <div class="controls">
<<<<<<< HEAD
            <select id="raid_level" name="raid_level" title="Select raid level">
=======
            <select id="raid_level" name="raid_level" title="Desired RAID level for the pool">
>>>>>>> 2c89b74d
              <option value="raid0">Raid0</option>
              <option value="raid1">Raid1</option>
              <option value="raid10">Raid10</option>
            </select>
          </div>
        </div>
        <div class="control-group">
          <label class="control-label" for="disks">Select disks<span class="required"> *</span></label>
          <div class="controls">
            <table id="disks-table" class="table table-condensed table-bordered table-hover table-striped share-table tablesorter" summary="List of disks">
              <thead>
                <tr>
                  <th>No.</th>
                  <th>Name</th>
                  <th>Size</th>
                  <th>In use</th>
                  <th></th>
                </tr>
              </thead>
              <tbody>
                <% disks.each(function(disk, index) { %>
                  <% if (_.isNull(disk.get('pool')) && !disk.get('parted') && !disk.get('offline')) { %>
                    <tr>
                      <td><%= index+1 %></td>
                      <td><%= disk.get('name') %></td>
                      <td><%= humanize.filesize(disk.get('size')*1024) %></td>
                      <td><%= disk.get('parted') %></td>
                      <td>
<<<<<<< HEAD
                        <input type="checkbox" class="disk" name="<%= disk.get('name') %>" id="<%= disk.get('name') %>" value="<%= disk.get('name') %>" title="select the disk">
=======
                        <input type="checkbox" class="disk" name="<%= disk.get('name') %>" id="<%= disk.get('name') %>" value="<%= disk.get('name') %>" title="select disk">
>>>>>>> 2c89b74d
                      </td>
                    </tr>
                  <% } %>
                <% }); %>
              </tbody>
            </table>
          </div>
        </div>
        <div class="control-group">
          <div class="controls">
            <a id="js-cancel" class="btn" href="#">Cancel</a>
            <input type="Submit" id="create_pool" class="btn btn-primary" value="Submit"></input>
          </div>
        </div>
      </form>
    </div> <!-- form-box -->
  </div> <!-- span8 -->
</div> <!-- row-fluid -->
<|MERGE_RESOLUTION|>--- conflicted
+++ resolved
@@ -30,21 +30,13 @@
         <div class="control-group">
           <label class="control-label" for="pool_name">Name<span class="required"> *</span></label>
           <div class="controls">
-<<<<<<< HEAD
-            <input type="text" name="pool_name" id="pool_name" title="Enter the pool name">
-=======
             <input type="text" name="pool_name" id="pool_name" title="A descriptive name for the pool">
->>>>>>> 2c89b74d
           </div>
         </div>
         <div class="control-group">
           <label class="control-label" for="raid_level">Raid configuration<span class="required"> *</span></label>
           <div class="controls">
-<<<<<<< HEAD
-            <select id="raid_level" name="raid_level" title="Select raid level">
-=======
             <select id="raid_level" name="raid_level" title="Desired RAID level for the pool">
->>>>>>> 2c89b74d
               <option value="raid0">Raid0</option>
               <option value="raid1">Raid1</option>
               <option value="raid10">Raid10</option>
@@ -73,11 +65,7 @@
                       <td><%= humanize.filesize(disk.get('size')*1024) %></td>
                       <td><%= disk.get('parted') %></td>
                       <td>
-<<<<<<< HEAD
-                        <input type="checkbox" class="disk" name="<%= disk.get('name') %>" id="<%= disk.get('name') %>" value="<%= disk.get('name') %>" title="select the disk">
-=======
                         <input type="checkbox" class="disk" name="<%= disk.get('name') %>" id="<%= disk.get('name') %>" value="<%= disk.get('name') %>" title="select disk">
->>>>>>> 2c89b74d
                       </td>
                     </tr>
                   <% } %>
