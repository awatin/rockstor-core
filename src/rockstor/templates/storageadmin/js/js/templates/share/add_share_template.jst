<script>
/*
 * Copyright (c) 2012-2013 RockStor, Inc. <http://rockstor.com>
 * This file is part of RockStor.
 * 
 * RockStor is free software; you can redistribute it and/or modify
 * it under the terms of the GNU General Public License as published
 * by the Free Software Foundation; either version 2 of the License,
 * or (at your option) any later version.
 * 
 * RockStor is distributed in the hope that it will be useful, but
 * WITHOUT ANY WARRANTY; without even the implied warranty of
 * MERCHANTABILITY or FITNESS FOR A PARTICULAR PURPOSE.  See the GNU
 * General Public License for more details.
 * 
 * You should have received a copy of the GNU General Public License
 * along with this program. If not, see <http://www.gnu.org/licenses/>.
 * 
 */
</script>


<h3>Create Share</h3>

<div class="row-fluid">
  <div class="span8">
    <label class="control-label"><span class="required">*</span> indicates required fields</label>
    <div class="form-box"> 
      <form name="add-share-form" id="add-share-form">
        <div class="messages"></div>
        <div class="control-group">
          <label class="control-label" for="share_name">Name<span class="required"> *</span></label>
          <div class="controls">
            <input type="text" name="share_name" id="share_name" title="Descriptive name for the share">
          </div>
        </div>
        <div class="control-group">
          <label class="control-label" for="pool_name">Pool<span class="required"> *</span></label>
          <div class="controls">
<<<<<<< HEAD
            <select id="pool_name" name="pool_name" title="The pool for the share">
=======
            <select id="pool_name" name="pool_name" title="Select pool the share should belong to">
>>>>>>> 8dc6c1f6
              <% if(poolName == ''){%>
                <% pools.each(function(pool, index) { %>
                  <% if (index > 0) { %>
                    <option value="<%= pool.get('name') %>"> <%= pool.get('name') %> </option>
                  <% } else{ %> 
                    <option value="<%= pool.get('name') %>" selected="selected"> <%= pool.get('name') %> </option>
                  <% } %> 
                <% }); %>

              <%} else { %>
                <% pools.each(function(pool, index) { %>
                  <% if (index >= 0) { %>
                    <% if(poolName != pool.get('name')){ %>
                      <option value="<%= pool.get('name') %>"> <%= pool.get('name') %> </option>
                    <% }else{ %> 
                      <option value="<%= pool.get('name') %>" selected="selected"> <%= pool.get('name') %> </option>

                    <% } %>
                  <% } %>
                <% }); %> 
              <% } %>

            </select>
          </div>
        </div>

        <div class="control-group">
          <label class="control-label" for="share_size">Size<span class="required"> *</span></label>
          <div class="controls">
<<<<<<< HEAD
            <input type="text" name="share_size" id="share_size" title="Share size">
=======
            <input type="text" name="share_size" id="share_size" title="Enter share size in KB, MB, GB or TB">
>>>>>>> 8dc6c1f6
            <select id="size_format" name="size_format">
              <option>KB</option>
              <option>MB</option>
              <option>GB</option>
              <option>TB</option>
            </select>
          </div>
        </div>
        <div class="control-group">
          <div class="controls">
            <a id="js-cancel" class="btn">Cancel</a>
<<<<<<< HEAD
            <input type="Submit" id="create_share" class="btn btn-primary" value="Submit"></input>
=======
            <input type="Submit" id="create_share" class="btn btn-primary" value="Submit" ></input>
>>>>>>> 8dc6c1f6
          </div>
        </div>
      </form>
    </div> <!-- form-box -->
  </div> <!-- span8 -->
</div> <!-- row-fluid -->
    
<|MERGE_RESOLUTION|>--- conflicted
+++ resolved
@@ -37,11 +37,7 @@
         <div class="control-group">
           <label class="control-label" for="pool_name">Pool<span class="required"> *</span></label>
           <div class="controls">
-<<<<<<< HEAD
-            <select id="pool_name" name="pool_name" title="The pool for the share">
-=======
             <select id="pool_name" name="pool_name" title="Select pool the share should belong to">
->>>>>>> 8dc6c1f6
               <% if(poolName == ''){%>
                 <% pools.each(function(pool, index) { %>
                   <% if (index > 0) { %>
@@ -71,11 +67,7 @@
         <div class="control-group">
           <label class="control-label" for="share_size">Size<span class="required"> *</span></label>
           <div class="controls">
-<<<<<<< HEAD
-            <input type="text" name="share_size" id="share_size" title="Share size">
-=======
             <input type="text" name="share_size" id="share_size" title="Enter share size in KB, MB, GB or TB">
->>>>>>> 8dc6c1f6
             <select id="size_format" name="size_format">
               <option>KB</option>
               <option>MB</option>
@@ -87,11 +79,7 @@
         <div class="control-group">
           <div class="controls">
             <a id="js-cancel" class="btn">Cancel</a>
-<<<<<<< HEAD
             <input type="Submit" id="create_share" class="btn btn-primary" value="Submit"></input>
-=======
-            <input type="Submit" id="create_share" class="btn btn-primary" value="Submit" ></input>
->>>>>>> 8dc6c1f6
           </div>
         </div>
       </form>
