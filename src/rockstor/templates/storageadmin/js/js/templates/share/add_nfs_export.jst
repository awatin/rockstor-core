<h3>Add NFS Export</h3>
<div class="row-fluid">
  <div class="span8">
    <label class="control-label"><span class="required">*</span> indicates required fields</label>
    <div class="form-box">
      <form id="add-nfs-export-form" name="aform">
        <div class="messages"></div>
        <div class="control-group">
          <label class="control-label" for="host_str">Host<span class="required"> *</span></label>
          <div class="controls">
<<<<<<< HEAD
            <input type="text" name="host_str" id="host_str" title="Host"> 
=======
            <input type="text" name="host_str" id="host_str" title="Enter host string"> 
>>>>>>> 8dc6c1f6
          </div>
        </div>

        <div class="control-group">
          <label class="control-label" for="mod_choice">Writable</label>
          <div class="controls">
            <select id="mod_choice" name="mod_choice">
              <% _.each(modify_choices, function(c) { %>
                <option value="<%= c.value %>"><%= c.name %></option>
              <% }); %>
            </select>
          </div>
        </div>

        <div class="control-group">
          <label class="control-label" for="sync_choice">Sync</label>
          <div class="controls">
            <select id="sync_choice" name="sync_choice">
              <% _.each(sync_choices, function(c) { %>
                <option value="<%= c.value %>"><%= c.name %></option>
              <% }); %>
            </select>
          </div>
        </div>

        <div class="control-group">
          <div class="controls">
            <button class="btn" id="cancel-add-export">Cancel</button>
            <button class="btn btn-primary" id="save-export">Submit</button>
          </div>
        </div>
      </form>
    </div>        

  </div> <!-- span12 -->
</div> <!-- row-fluid -->
<|MERGE_RESOLUTION|>--- conflicted
+++ resolved
@@ -8,11 +8,7 @@
         <div class="control-group">
           <label class="control-label" for="host_str">Host<span class="required"> *</span></label>
           <div class="controls">
-<<<<<<< HEAD
-            <input type="text" name="host_str" id="host_str" title="Host"> 
-=======
             <input type="text" name="host_str" id="host_str" title="Enter host string"> 
->>>>>>> 8dc6c1f6
           </div>
         </div>
 
