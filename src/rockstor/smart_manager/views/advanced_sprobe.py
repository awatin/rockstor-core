--- conflicted
+++ resolved
@@ -84,13 +84,8 @@
             command = kwargs['command']
         if (command is None):
             self.serializer_class = SProbeSerializer
-<<<<<<< HEAD
-            self.paginate_by = 0
-            return SProbe.objects.filter(name=self.pname, id=pid)
-=======
             self.paginate_by = None
             return SProbe.objects.filter(name=pname, id=pid)
->>>>>>> f17c6d4e
 
         if (command != 'data'):
             e_msg = ('unknown command: %s' % repr(command))
