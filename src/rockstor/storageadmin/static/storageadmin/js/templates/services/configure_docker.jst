--- conflicted
+++ resolved
@@ -61,10 +61,5 @@
 
     </div> <!-- form-box -->
 
-<<<<<<< HEAD
-  </div> <!-- col-md-8 -->
-</div> <!-- row -->
-=======
   </div> <!-- span8 -->
-</div> <!-- row-fluid -->
->>>>>>> 9547b002
+</div> <!-- row-fluid -->