--- conflicted
+++ resolved
@@ -79,10 +79,6 @@
 			}
 			return false;
 		});
-<<<<<<< HEAD
-
-=======
->>>>>>> f07b68f2
 		$(this.el).html(this.template({
 			rockons: _this.rockons,
 			rockonJson: _this.rockons.toJSON(),
@@ -663,10 +659,6 @@
 	//@todo: fix this to work for all rockons.
 	initHandlebarHelpers: function(){
 		Handlebars.registerHelper('findInputType', function(ccLabel){
-<<<<<<< HEAD
-			console.log("came to the helper");
-=======
->>>>>>> f07b68f2
 			if (ccLabel.match(/password/i)) {
 				return true;
 			} 
