--- conflicted
+++ resolved
@@ -25,14 +25,14 @@
  */
 
 ReplicationView = RockstorLayoutView.extend({
-	events: {
+    events: {
 	'click a[data-action=delete]': 'deleteTask',
 	'switchChange.bootstrapSwitch': 'switchStatus',
 	'click .slider-start': 'enable',
 	'click .slider-stop': 'disable'
-},
-
-initialize: function() {
+    },
+
+    initialize: function() {
 	// call initialize of base
 	this.constructor.__super__.initialize.apply(this, arguments);
 	// set template
@@ -55,30 +55,30 @@
 	this.replicaTrailMap = {};
 	this.updateFreq = 5000;
 	this.collection.on('reset', this.renderReplicas, this);
-},
-
-render: function() {
+    },
+
+    render: function() {
 	this.fetch(this.renderReplicas, this);
 	return this;
-},
-
-renderReplicas: function() {
+    },
+
+    renderReplicas: function() {
 
 	var _this = this;
 	this.otherAppliances =  this.appliances.filter(function(appliance) {
-		return appliance.get('current_appliance') == false;
+	    return appliance.get('current_appliance') == false;
 	});
 	this.freeShares = this.shares.reject(function(share) {
-		return !_.isUndefined(_this.collection.find(function(replica) {
-			return replica.get('share') == share.get('name');
-		})) ;
+	    return !_.isUndefined(_this.collection.find(function(replica) {
+		return replica.get('share') == share.get('name');
+	    })) ;
 	});
 	// remove existing tooltips
 	if (this.$('[rel=tooltip]')) {
-		this.$('[rel=tooltip]').tooltip('hide');
+	    this.$('[rel=tooltip]').tooltip('hide');
 	}
 	var shares = this.collection.map(function(replica) {
-		return replica.get('share');
+	    return replica.get('share');
 	});
 	_.each(shares, function(share) {
 	    _this.replicaShareMap[share] = _this.collection.filter(function(replica) {
@@ -86,123 +86,107 @@
 	    });
 	});
 	this.collection.each(function(replica, index) {
-		var tmp = _this.replicaTrails.filter(function(replicaTrail) {
-			return replicaTrail.get('replica') == replica.id;
-		});
-		_this.replicaTrailMap[replica.id] = _.sortBy(tmp, function(replicaTrail) {
-			return moment(replicaTrail.get('snapshot_created')).valueOf();
-		}).reverse();
+	    var tmp = _this.replicaTrails.filter(function(replicaTrail) {
+		return replicaTrail.get('replica') == replica.id;
+	    });
+	    _this.replicaTrailMap[replica.id] = _.sortBy(tmp, function(replicaTrail) {
+		return moment(replicaTrail.get('snapshot_created')).valueOf();
+	    }).reverse();
 	});
 	$(this.el).html(this.template({
-		replicationService: this.replicationService,
-		replicas: this.collection,
-		replicaShareMap: this.replicaShareMap,
-		replicaTrailMap: this.replicaTrailMap,
-		otherAppliances: this.otherAppliances,
-		freeShares: this.freeShares
+	    replicationService: this.replicationService,
+	    replicas: this.collection,
+	    replicaShareMap: this.replicaShareMap,
+	    replicaTrailMap: this.replicaTrailMap,
+	    otherAppliances: this.otherAppliances,
+	    freeShares: this.freeShares
 
 	}));
 
 	// Display Service Warning
 	if(!this.replicationService.get('status')){
-		this.$('#replication-warning').show();
+	    this.$('#replication-warning').show();
 	}else{
-		this.$('#replication-warning').hide();
-	}
-  /** initialize bootstrap-switch **/
-  this.$("[name='my-checkbox']").bootstrapSwitch();
+	    this.$('#replication-warning').hide();
+	}
+	/** initialize bootstrap-switch **/
+	this.$("[name='my-checkbox']").bootstrapSwitch();
 	this.$('input[name="my-checkbox"]').bootstrapSwitch('state', this.replicationService.get('status'), true);
 	this.$("[name='my-checkbox']").bootstrapSwitch('onColor','success'); //left side text color
 	this.$("[name='my-checkbox']").bootstrapSwitch('offColor','danger'); //right side text color
- /** initialize bootstrap-switch **/
+	/** initialize bootstrap-switch **/
 
 	this.$('[rel=tooltip]').tooltip({ placement: 'bottom'});
 	this.$(".ph-pagination").html(this.paginationTemplate({
-		collection: this.collection
+	    collection: this.collection
 	}));
 	this.$('#replicas-table').tablesorter();
 	this.$('input.replication-status').simpleSlider({
-		"theme": "volume",
-		allowedValues: [0,1],
-		snap: true
+	    "theme": "volume",
+	    allowedValues: [0,1],
+	    snap: true
 	});
 	this.$('input.replication-status').each(function(i, el) {
-		var slider = $(el).data('slider-object');
-		// disable track and dragger events to disable slider
-		slider.trackEvent = function(e) {};
-		slider.dragger.unbind('mousedown');
-	});
-},
-
-<<<<<<< HEAD
-	this.$('input.service-status').simpleSlider({
-		"theme": "volume",
-		allowedValues: [0,1],
-		snap: true
-	});
-
-	this.$('input.service-status').each(function(i, el) {
-		var slider = $(el).data('slider-object');
-		// disable track and dragger events to disable slider
-		slider.trackEvent = function(e) {};
-		slider.dragger.unbind('mousedown');
-	});
-	this.displayReplicationWarning(this.serviceName);
-=======
-switchStatus: function(event,state){
-	if(state){
-		this.startService();
-	}else{
-		this.stopService();
-	}
->>>>>>> 639cc6ff
-},
-
-enable: function(event) {
+	    var slider = $(el).data('slider-object');
+	    // disable track and dragger events to disable slider
+	    slider.trackEvent = function(e) {};
+	    slider.dragger.unbind('mousedown');
+	});
+    },
+
+    switchStatus: function(event,state){
+	if(state) {
+	    this.startService();
+	} else {
+	    this.stopService();
+	}
+    },
+
+    enable: function(event) {
 	var _this = this;
 	var replicaId = $(event.currentTarget).attr("data-replica-id");
 	if (this.getSliderVal(replicaId).toString() == "1") return;
 	$.ajax({
-		url: '/api/sm/replicas/' + replicaId,
-		type: 'PUT',
-		dataType: 'json',
-		contentType: 'application/json',
-		data: JSON.stringify({enabled: true}),
-		success: function() {
+	    url: '/api/sm/replicas/' + replicaId,
+	    type: 'PUT',
+	    dataType: 'json',
+	    contentType: 'application/json',
+	    data: JSON.stringify({enabled: true}),
+	    success: function() {
 		_this.collection.fetch({
-			success: function() {
+		    success: function() {
 			_this.renderReplicas();
-		}
+		    }
 		});
-	},
-	error: function(xhr, status, error) {
-	}
-	});
-},
-
-disable: function(event) {
+	    },
+	    error: function(xhr, status, error) {
+	    }
+	});
+    },
+
+    disable: function(event) {
 	var _this = this;
 	var replicaId = $(event.currentTarget).attr("data-replica-id");
 	$.ajax({
-		url: '/api/sm/replicas/' + replicaId,
-		type: 'PUT',
-		dataType: 'json',
-		contentType: 'application/json',
-		data: JSON.stringify({enabled: false}),
-		success: function() {
+	    url: '/api/sm/replicas/' + replicaId,
+	    type: 'PUT',
+	    dataType: 'json',
+	    contentType: 'application/json',
+	    data: JSON.stringify({enabled: false}),
+	    success: function() {
 		_this.collection.fetch({
-			success: function() {
+		    success: function() {
 			_this.renderReplicas();
-		}
+		    }
 		});
-	},
-	error: function(xhr, status, error) {
+	    },
+	    error: function(xhr, status, error) {
 		enableButton(button);
-	}
-	});
-},
-
-deleteTask: function(event) {
+	    }
+	});
+    },
+
+    deleteTask: function(event) {
 	var _this = this;
 	if (event) { event.preventDefault(); }
 	var button = $(event.currentTarget);
@@ -210,169 +194,124 @@
 	var rTaskId = $(event.currentTarget).attr("data-task-id");
 	var rTaskName = $(event.currentTarget).attr("data-task-name");
 	if(confirm("Delete Replication task:  " + rTaskName + ". Are you sure?")){
-		$.ajax({
-			url: '/api/sm/replicas/' + rTaskId,
-			type: "DELETE",
-			dataType: "json",
+	    $.ajax({
+		url: '/api/sm/replicas/' + rTaskId,
+		type: "DELETE",
+		dataType: "json",
+		success: function() {
+		    enableButton(button);
+		    _this.collection.fetch({
 			success: function() {
-			enableButton(button);
-			_this.collection.fetch({
-				success: function() {
-				_this.renderReplicas();
+			    _this.renderReplicas();
 			}
-			});
+		    });
 		},
 		error: function(xhr, status, error) {
-			enableButton(button);
+		    enableButton(button);
 		}
-		});
-	}
-},
-
-setSliderVal: function(serviceName, val) {
+	    });
+	}
+    },
+
+    setSliderVal: function(serviceName, val) {
 	this.$('input[data-replica-id="' + serviceName + '"]').simpleSlider('setValue',val);
-},
-
-getSliderVal: function(serviceName) {
+    },
+
+    getSliderVal: function(serviceName) {
 	return this.$('input[data-replica-id="' + serviceName + '"]').data('slider-object').value;
-},
-
-<<<<<<< HEAD
-startService: function(event) {
+    },
+
+    startService: function(event){
 	var _this = this;
 	var serviceName = this.serviceName;
-	// if already started, return
-	if (this.getSlider1Val(serviceName).toString() == "1") return;
-	this.stopPolling();
 	this.setStatusLoading(serviceName, true);
 	$.ajax({
-		url: "/api/sm/services/replication/start",
-		type: "POST",
-		dataType: "json",
-		success: function(data, status, xhr) {
-		_this.highlightStartEl(serviceName, true);
-		_this.setSlider1Val(serviceName, 1);
+	    url: "/api/sm/services/replication/start",
+	    type: "POST",
+	    dataType: "json",
+	    success: function(data, status, xhr) {
 		_this.setStatusLoading(serviceName, false);
-		_this.startPolling();
-		_this.displayReplicationWarning(serviceName);
-	},
-	error: function(xhr, status, error) {
+		//hide replication service warning
+		_this.$('#replication-warning').hide();
+	    },
+	    error: function(xhr, status, error) {
 		_this.setStatusError(serviceName, xhr);
-		_this.startPolling();
-	}
-	});
-},
-
-stopService: function(event) {
-	var _this = this;
-	var serviceName = $(event.currentTarget).data('service-name');
-	// if already stopped, return
-	if (this.getSlider1Val(serviceName).toString() == "0") return;
-	this.stopPolling();
-	this.setStatusLoading(serviceName, true);
-	$.ajax({
-		url: "/api/sm/services/replication/stop",
-		type: "POST",
-		dataType: "json",
-		success: function(data, status, xhr) {
-		_this.highlightStartEl(serviceName, false);
-		_this.setSlider1Val(serviceName, 0);
-		_this.setStatusLoading(serviceName, false);
-		_this.startPolling();
-		_this.displayReplicationWarning(serviceName);
-=======
-startService: function(event){
-		var _this = this;
-		var serviceName = this.serviceName;
-		this.setStatusLoading(serviceName, true);
-		$.ajax({
-			url: "/api/sm/services/replication/start",
-			type: "POST",
-			dataType: "json",
-			success: function(data, status, xhr) {
-			_this.setStatusLoading(serviceName, false);
-			//hide replication service warning
-			_this.$('#replication-warning').hide();
-		},
-		error: function(xhr, status, error) {
-			_this.setStatusError(serviceName, xhr);
-		}
-		});
->>>>>>> 639cc6ff
-	},
-
-	stopService: function(event) {
+	    }
+	});
+    },
+
+    stopService: function(event) {
   	var _this = this;
-		var serviceName = this.serviceName;
+	var serviceName = this.serviceName;
   	this.setStatusLoading(serviceName, true);
   	$.ajax({
-  		url: "/api/sm/services/replication/stop",
-  		type: "POST",
-  		dataType: "json",
-  		success: function(data, status, xhr) {
+  	    url: "/api/sm/services/replication/stop",
+  	    type: "POST",
+  	    dataType: "json",
+  	    success: function(data, status, xhr) {
   		_this.setStatusLoading(serviceName, false);
-			//display replication service warning
-				_this.$('#replication-warning').show();
-  	},
-  	error: function(xhr, status, error) {
+		//display replication service warning
+		_this.$('#replication-warning').show();
+  	    },
+  	    error: function(xhr, status, error) {
   		_this.setStatusError(serviceName, xhr);
-  	}
+  	    }
   	});
-  },
-
-setStatusLoading: function(serviceName, show) {
+    },
+
+    setStatusLoading: function(serviceName, show) {
 	var statusEl = this.$('div.command-status[data-service-name="'+serviceName+'"]');
 	if (show) {
-		statusEl.html('<img src="/static/storageadmin/img/ajax-loader.gif"></img>');
+	    statusEl.html('<img src="/static/storageadmin/img/ajax-loader.gif"></img>');
 	} else {
-		statusEl.empty();
-	}
-},
-
-startPolling: function() {
+	    statusEl.empty();
+	}
+    },
+
+    startPolling: function() {
 	var _this = this;
 	// start after updateFreq
 	this.timeoutId = window.setTimeout(function() {
-		_this.updateStatus();
+	    _this.updateStatus();
 	}, this.updateFreq);
-},
-
-updateStatus: function() {
+    },
+
+    updateStatus: function() {
 	var _this = this;
 	_this.startTime = new Date().getTime();
 	_this.replicationService.fetch({
-		silent: true,
-		success: function(service, response, options) {
+	    silent: true,
+	    success: function(service, response, options) {
 		var serviceName = service.get('name');
 		if (service.get('status')) {
-			_this.highlightStartEl(serviceName, true);
-			_this.setSlider1Val(serviceName, 1);
+		    _this.highlightStartEl(serviceName, true);
+		    _this.setSlider1Val(serviceName, 1);
 		} else {
-			_this.highlightStartEl(serviceName, false);
-			_this.setSlider1Val(serviceName, 0);
+		    _this.highlightStartEl(serviceName, false);
+		    _this.setSlider1Val(serviceName, 0);
 		}
 		var currentTime = new Date().getTime();
 		var diff = currentTime - _this.startTime;
 		// if diff > updateFreq, make next call immediately
 		if (diff > _this.updateFreq) {
+		    _this.updateStatus();
+		} else {
+		    // wait till updateFreq msec has elapsed since startTime
+		    _this.timeoutId = window.setTimeout( function() {
 			_this.updateStatus();
-		} else {
-			// wait till updateFreq msec has elapsed since startTime
-			_this.timeoutId = window.setTimeout( function() {
-				_this.updateStatus();
-			}, _this.updateFreq - diff);
+		    }, _this.updateFreq - diff);
 		}
-	}
-	});
-},
-
-stopPolling: function() {
+	    }
+	});
+    },
+
+    stopPolling: function() {
 	if (!_.isUndefined(this.timeoutId)) {
-		window.clearInterval(this.timeoutId);
-	}
-},
-
-setStatusError: function(serviceName, xhr) {
+	    window.clearInterval(this.timeoutId);
+	}
+    },
+
+    setStatusError: function(serviceName, xhr) {
 	var statusEl = this.$('div.command-status[data-service-name="' + serviceName + '"]');
 	var msg = parseXhrError(xhr);
 	// remove any existing error popups
@@ -385,12 +324,12 @@
 	var errPopupContent = this.$('#' + serviceName + '-err-popup > div');
 	errPopupContent.html(msg);
 	statusEl.click(function(){ errPopup.overlay().load(); });
-},
-
-
-cleanup: function() {
+    },
+
+
+    cleanup: function() {
 	this.stopPolling();
-}
+    }
 
 
 
