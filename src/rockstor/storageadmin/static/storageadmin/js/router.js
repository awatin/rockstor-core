--- conflicted
+++ resolved
@@ -26,7 +26,6 @@
 
 // routes
 var AppRouter = Backbone.Router.extend({
-<<<<<<< HEAD
     initialize: function() {
 	this.currentLayout = null;
     },
@@ -84,6 +83,8 @@
 	"add-scheduled-task": "addScheduledTask",
 	"edit-scheduled-task/:taskDefId": "editScheduledTask",
 	"update-certificate": "updateCertificate",
+	"email": "showEmail",
+	"email/:emailID/edit": "editEmail",
 	"config-backup": "configBackup",
 	"shutdown": "showShutdownView",
 	"reboot": "showReboot",
@@ -761,117 +762,22 @@
 		this.currentLayout.cleanup();
 	    }
 	}
-=======
-  initialize: function() {
-    this.currentLayout = null;
-  },
-
-  routes: {
-    "login": "loginPage",
-    "setup": "doSetup",
-    "home": "showHome",
-    "disks": "showDisks",
-    "disks/blink/:diskName": "blinkDrive",
-    "pools": "showPools",
-    "pools/:poolName": "showPool",
-    "pools/:poolName/?cView=:cView": "showPool",
-     "add_pool": "addPool",
-    "shares": "showShares",
-    "add_share?poolName=:poolName": "addShare",
-    "add_share": "addShare",
-    "shares/:shareName": "showShare",
-    "shares/:shareName/create-clone": "createCloneFromShare",
-    "shares/:shareName/snapshots/:snapName/create-clone": "createCloneFromSnapshot",
-    "shares/:shareName/rollback": "rollbackShare",
-    "shares/:shareName/?cView=:cView": "showShare",
-    "snapshots": "showSnapshots",
-    "services": "showServices",
-    "services/:serviceName/edit": "configureService",
-    "support":"showSupport",
-    "support/:supportCaseId": "showSupportCase",
-    "add_support_case": "addSupportCase",
-    "users": "showUsers",
-    "users/:username/edit": "editUser",
-    "add-user": "addUser",
-    "groups": "showGroups",
-    "groups/:groupname/edit": "editGroup",
-    "add-group": "addGroup",
-    "analytics": "showProbeRunList",
-    "run_probe": "runProbe",
-    "probeDetail/:probeName/:probeId": "showProbeDetail",
-    "replication": "showReplication",
-    "edit-replication-task/:replicaId": "editReplicationTask",
-    "replication/:replicaId/trails": "showReplicaTrails",
-    "replication-receive": "showReplicationReceives",
-    "replication-receive/:replicaShareId/trails": "showReceiveTrails",
-    "add_replication_task": "addReplicationTask",
-    "nfs-exports": "showNFSExports",
-    "nfs-advanced-edit": "nfsAdvancedEdit",
-    "samba-exports": "showSambaExports",
-    "add-samba-export": "addSambaExport",
-    "samba/edit/:sambaShareId": "editSambaExport",
-    "nfs-exports/edit/:nfsExportGroupId": "editNFSExport",
-    "network": "showNetworks",
-    "network/:name/edit": "editNetwork",
-    "scheduled-tasks": "showScheduledTasks",
-    "scheduled-tasks/:taskId/log": "showTasks",
-    "add-scheduled-task": "addScheduledTask",
-    "edit-scheduled-task/:taskDefId": "editScheduledTask",
-    "update-certificate": "updateCertificate",
-    "email": "showEmail",
-    "email/:emailID/edit": "editEmail",
-    "shutdown": "showShutdownView",
-    "reboot": "showReboot",
-    "version": "showVersion",
-    "sftp": "showSFTP",
-    "add-sftp-share": "addSFTPShare",
-    "afp": "showAFP",
-    "add-afp-share": "addAFPShare",
-    "afp/edit/:afpShareId": "editAFPShare",
-    "plugins": "showPlugins",
-    "rockons": "showRockons",
-    "images": "showImages",
-    "containers": "showContainers",
-    "appliances": "showAppliances",
-    "add-appliance": "addAppliance",
-    "access-keys": "showAccessKeys",
-    "add-access-key": "addAccessKey",
-    "404": "handle404",
-    "500": "handle500",
-    "*path": "showHome",
-  },
-
-  before: function (route, param) {
-    if (!logged_in) {
-      if (route != "login") {
-        app_router.navigate('login', {trigger: true});
-        return false;
-      }
-    } else {
-      if (route != "setup" && !setup_done) {
-    	  app_router.navigate('setup', {trigger: true});
-    	return false;
-      } else if (route == "setup" && setup_done) {
-    	  app_router.navigate('home', {trigger: true});
-        return false;
-      }
-    }
-      
-    if (RockStorGlobals.currentAppliance == null) {
-      setApplianceName();
-    }
-    if (!RockStorGlobals.loadAvgDisplayed) {
-      updateLoadAvg();
-    }
-    if (!RockStorGlobals.serverTimeFetched) {
-      fetchServerTime();
-    }
-    if (!RockStorGlobals.browserChecked) {
-      checkBrowser();
-    }
-    if (!RockStorGlobals.kernel) {
-      fetchKernelInfo();
->>>>>>> 758ba99c
+    },
+
+    showEmail: function() {
+	this.renderSidebar('system', 'email');
+	this.cleanup();
+	this.currentLayout = new EmailView();
+	$('#maincontent').empty();
+	$('#maincontent').append(this.currentLayout.render().el);
+    },
+
+    editEmail: function(emailID) {
+        this.renderSidebar("system", "email");
+	this.cleanup();
+	this.currentLayout = new EmailView({emailID: emailID});
+	$('#maincontent').empty();
+	$('#maincontent').append(this.currentLayout.render().el);
     }
 
 });
@@ -982,7 +888,6 @@
     $('#donate-modal .contrib-other').click(function(e) {
 	$('#donate-modal #custom-amount').css('display', 'none');
     });
-<<<<<<< HEAD
 
     $('#donate-modal #donateYes').click(function(event) {
 	console.log('donate yes clicked');
@@ -994,67 +899,8 @@
 	    contrib = 0; // set contrib to 0, let user input the number on paypal
 	}
 	$('#contrib-form input[name="amount"]').val(contrib);
-	$('#contrib-form').submit()
+	$('#contrib-form').submit();
 	$('#donate-modal').modal('hide');
-=======
-    $('#maincontent').empty();
-    $('#maincontent').append(this.currentLayout.render().el);
-  },
-
-  showScheduledTasks: function() {
-    this.renderSidebar('system', 'scheduled-tasks');
-    this.cleanup();
-    this.currentLayout = new ScheduledTasksView();
-    $('#maincontent').empty();
-    $('#maincontent').append(this.currentLayout.render().el);
-  },
-
-  addScheduledTask: function() {
-    this.renderSidebar('system', 'scheduled-tasks');
-    this.cleanup();
-    this.currentLayout = new AddScheduledTaskView();
-    $('#maincontent').empty();
-    $('#maincontent').append(this.currentLayout.render().el);
-  },
-
-  editScheduledTask: function(taskDefId) {
-    this.renderSidebar('system', 'scheduled-tasks');
-    this.cleanup();
-    this.currentLayout = new AddScheduledTaskView({taskDefId: taskDefId});
-    $('#maincontent').empty();
-    $('#maincontent').append(this.currentLayout.render().el);
-  },
-
-  updateCertificate: function() {
-    this.renderSidebar('system', 'update-certificate');
-    this.cleanup();
-    this.currentLayout = new UpdateCertificateView();
-    $('#maincontent').empty();
-    $('#maincontent').append(this.currentLayout.render().el);
-  },
-
-  showEmail: function() {
-	    this.renderSidebar('system', 'email');
-	    this.cleanup();
-	    this.currentLayout = new EmailView();
-	    $('#maincontent').empty();
-	    $('#maincontent').append(this.currentLayout.render().el);
-  },
-	  
-  editEmail: function(emailID) {
-        this.renderSidebar("system", "email");
-	    this.cleanup();
-		this.currentLayout = new EmailView({emailID: emailID});
-		$('#maincontent').empty();
-		$('#maincontent').append(this.currentLayout.render().el);
-  },  
-	  
-  showTasks: function(taskDefId) {
-    this.renderSidebar("system", "scheduled-tasks");
-    this.cleanup();
-    this.currentLayout = new TasksView({
-      taskDefId: taskDefId
->>>>>>> 758ba99c
     });
 
     /********** Websockets **************/
