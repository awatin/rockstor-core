"""
Copyright (c) 2012-2013 RockStor, Inc. <http://rockstor.com>
This file is part of RockStor.

RockStor is free software; you can redistribute it and/or modify
it under the terms of the GNU General Public License as published
by the Free Software Foundation; either version 2 of the License,
or (at your option) any later version.

RockStor is distributed in the hope that it will be useful, but
WITHOUT ANY WARRANTY; without even the implied warranty of
MERCHANTABILITY or FITNESS FOR A PARTICULAR PURPOSE.  See the GNU
General Public License for more details.

You should have received a copy of the GNU General Public License
along with this program. If not, see <http://www.gnu.org/licenses/>.
"""

from rest_framework import serializers
from storageadmin.models import (Disk, Pool, Share, Snapshot, NFSExport,
                                 SambaShare, IscsiTarget, Appliance,
                                 SupportCase, DashboardConfig,
                                 NetworkInterface, User, PoolScrub, Setup,
                                 NFSExportGroup, SFTP, Plugin, InstalledPlugin,
                                 AdvancedNFSExport, OauthApp, NetatalkShare,
<<<<<<< HEAD
                                 Group, PoolBalance, SambaCustomConfig,
                                 TLSCertificate)
=======
                                 Group, PoolBalance, SambaCustomConfig, RockOn,
                                 DVolume, DPort, DCustomConfig)
>>>>>>> 9961e289
from django.contrib.auth.models import User as DjangoUser


class DiskInfoSerializer(serializers.ModelSerializer):
    pool_name = serializers.CharField(source='pool_name')

    class Meta:
        model = Disk


class PoolInfoSerializer(serializers.ModelSerializer):
    disks = DiskInfoSerializer(source='disk_set')
    free = serializers.IntegerField(source='cur_free')
    reclaimable = serializers.IntegerField(source='cur_reclaimable')

    class Meta:
        model = Pool


class SnapshotSerializer(serializers.ModelSerializer):
    r_usage = serializers.IntegerField(source='cur_rusage')
    e_usage = serializers.IntegerField(source='cur_eusage')

    class Meta:
        model = Snapshot


class NFSExportSerializer(serializers.ModelSerializer):
    share = serializers.CharField(source='share_name')

    class Meta:
        model = NFSExport


class NFSExportGroupSerializer(serializers.ModelSerializer):
    exports = NFSExportSerializer(source='nfsexport_set')

    class Meta:
        model = NFSExportGroup


class AdvancedNFSExportSerializer(serializers.ModelSerializer):
    class Meta:
        model = AdvancedNFSExport


class SUserSerializer(serializers.ModelSerializer):
    groupname = serializers.CharField(source='groupname')

    class Meta:
        model = User
        fields = ('username', 'uid', 'gid', 'user', 'public_key', 'admin',
                  'group', 'groupname', 'shell',)


class GroupSerializer(serializers.ModelSerializer):

    class Meta:
        model = Group


class UserSerializer(serializers.ModelSerializer):
    suser = SUserSerializer(source='suser')

    class Meta:
        model = DjangoUser
        fields = ('username', 'is_active', 'suser')


class SambaCustomConfigSerializer(serializers.ModelSerializer):

    class Meta:
        model = SambaCustomConfig


class SambaShareSerializer(serializers.ModelSerializer):
    share = serializers.CharField(source='share_name')
    admin_users = SUserSerializer(source='admin_users')
    custom_config = SambaCustomConfigSerializer(source='sambacustomconfig_set')

    class Meta:
        model = SambaShare


class IscsiSerializer(serializers.ModelSerializer):

    class Meta:
        model = IscsiTarget


class ShareSerializer(serializers.ModelSerializer):
    snapshots = SnapshotSerializer(source='snapshot_set')
    pool = PoolInfoSerializer(source='pool')
    nfs_exports = NFSExportSerializer(source='nfsexport_set')
    r_usage = serializers.IntegerField(source='cur_rusage')
    e_usage = serializers.IntegerField(source='cur_eusage')

    class Meta:
        model = Share


class ApplianceSerializer(serializers.ModelSerializer):
    class Meta:
        model = Appliance


class SupportSerializer(serializers.ModelSerializer):
    class Meta:
        model = SupportCase


class DashboardConfigSerializer(serializers.ModelSerializer):
    class Meta:
        model = DashboardConfig


class NetworkInterfaceSerializer(serializers.ModelSerializer):
    class Meta:
        model = NetworkInterface


class PoolScrubSerializer(serializers.ModelSerializer):
    class Meta:
        model = PoolScrub


class PoolBalanceSerializer(serializers.ModelSerializer):
    class Meta:
        model = PoolBalance


class SetupSerializer(serializers.ModelSerializer):
    class Meta:
        model = Setup


class SFTPSerializer(serializers.ModelSerializer):
    share = serializers.CharField(source='share_name')

    class Meta:
        model = SFTP


class PluginSerializer(serializers.ModelSerializer):
    class Meta:
        model = Plugin


class InstalledPluginSerializer(serializers.ModelSerializer):
    plugin_meta = PluginSerializer(source='plugin_meta')

    class Meta:
        model = InstalledPlugin


class OauthAppSerializer(serializers.ModelSerializer):
    client_id = serializers.CharField(source='client_id')
    client_secret = serializers.CharField(source='client_secret')

    class Meta:
        model = OauthApp


class NetatalkShareSerializer(serializers.ModelSerializer):
    share = serializers.CharField(source='share_name')

    class Meta:
        model = NetatalkShare

<<<<<<< HEAD
class TLSCertificateSerializer(serializers.ModelSerializer):

    class Meta:
        model = TLSCertificate
        
=======

class RockOnSerializer(serializers.ModelSerializer):

    class Meta:
        model = RockOn


class RockOnVolumeSerializer(serializers.ModelSerializer):
    share_name = serializers.CharField(source='share_name')

    class Meta:
        model = DVolume


class RockOnPortSerializer(serializers.ModelSerializer):

    class Meta:
        model = DPort


class RockOnCustomConfigSerializer(serializers.ModelSerializer):

    class Meta:
        model = DCustomConfig
>>>>>>> 9961e289
<|MERGE_RESOLUTION|>--- conflicted
+++ resolved
@@ -23,13 +23,9 @@
                                  NetworkInterface, User, PoolScrub, Setup,
                                  NFSExportGroup, SFTP, Plugin, InstalledPlugin,
                                  AdvancedNFSExport, OauthApp, NetatalkShare,
-<<<<<<< HEAD
                                  Group, PoolBalance, SambaCustomConfig,
-                                 TLSCertificate)
-=======
-                                 Group, PoolBalance, SambaCustomConfig, RockOn,
-                                 DVolume, DPort, DCustomConfig)
->>>>>>> 9961e289
+                                 TLSCertificate, RockOn, DVolume, DPort,
+                                 DCustomConfig)
 from django.contrib.auth.models import User as DjangoUser
 
 
@@ -199,13 +195,12 @@
     class Meta:
         model = NetatalkShare
 
-<<<<<<< HEAD
+
 class TLSCertificateSerializer(serializers.ModelSerializer):
 
     class Meta:
         model = TLSCertificate
-        
-=======
+
 
 class RockOnSerializer(serializers.ModelSerializer):
 
@@ -229,5 +224,4 @@
 class RockOnCustomConfigSerializer(serializers.ModelSerializer):
 
     class Meta:
-        model = DCustomConfig
->>>>>>> 9961e289
+        model = DCustomConfig