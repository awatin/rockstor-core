"""
Copyright (c) 2012-2013 RockStor, Inc. <http://rockstor.com>
This file is part of RockStor.

RockStor is free software; you can redistribute it and/or modify
it under the terms of the GNU General Public License as published
by the Free Software Foundation; either version 2 of the License,
or (at your option) any later version.

RockStor is distributed in the hope that it will be useful, but
WITHOUT ANY WARRANTY; without even the implied warranty of
MERCHANTABILITY or FITNESS FOR A PARTICULAR PURPOSE.  See the GNU
General Public License for more details.

You should have received a copy of the GNU General Public License
along with this program. If not, see <http://www.gnu.org/licenses/>.
"""

from django.db import models
from storageadmin.models import Pool
from smart_manager.models import ShareUsage


class Share(models.Model):
    """pool that this share is part of"""
    pool = models.ForeignKey(Pool)
    """quota group this share is part of"""
    qgroup = models.CharField(max_length=100)
    """name of the share, kind of like id"""
    name = models.CharField(max_length=4096, unique=True)
    """id of the share. numeric in case of btrfs"""
    uuid = models.CharField(max_length=100, null=True)
    """total size in GB"""
    size = models.IntegerField()
<<<<<<< HEAD
    owner = models.CharField(max_length=4096, default='root')
    group = models.CharField(max_length=4096, default='root')
    perms = models.CharField(max_length=9, default='755')
=======
    toc = models.DateTimeField(auto_now=True)
>>>>>>> 9e510f0d

    def cur_usage(self, *args, **kwargs):
        try:
            su = ShareUsage.objects.filter(name=self.name).order_by('-ts')[0]
            return su.usage
        except:
            return -1

    class Meta:
        app_label = 'storageadmin'<|MERGE_RESOLUTION|>--- conflicted
+++ resolved
@@ -32,13 +32,10 @@
     uuid = models.CharField(max_length=100, null=True)
     """total size in GB"""
     size = models.IntegerField()
-<<<<<<< HEAD
     owner = models.CharField(max_length=4096, default='root')
     group = models.CharField(max_length=4096, default='root')
     perms = models.CharField(max_length=9, default='755')
-=======
     toc = models.DateTimeField(auto_now=True)
->>>>>>> 9e510f0d
 
     def cur_usage(self, *args, **kwargs):
         try:
