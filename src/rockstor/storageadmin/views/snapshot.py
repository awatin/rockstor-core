--- conflicted
+++ resolved
@@ -46,14 +46,10 @@
         try:
             share = Share.objects.get(name=self.kwargs['sname'])
         except:
-<<<<<<< HEAD
-            e_msg = ('Share with name: %s does not exist' % self.kwargs['sname'])
-=======
             if ('sname' not in kwargs):
                 return Snapshot.objects.filter().order_by('-id')
 
             e_msg = ('Share with name: %s does not exist' % kwargs['sname'])
->>>>>>> de27957b
             handle_exception(Exception(e_msg), self.request)
 
         if ('snap_name' in self.kwargs):
