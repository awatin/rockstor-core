"""
Copyright (c) 2012-2013 RockStor, Inc. <http://rockstor.com>
This file is part of RockStor.

RockStor is free software; you can redistribute it and/or modify
it under the terms of the GNU General Public License as published
by the Free Software Foundation; either version 2 of the License,
or (at your option) any later version.

RockStor is distributed in the hope that it will be useful, but
WITHOUT ANY WARRANTY; without even the implied warranty of
MERCHANTABILITY or FITNESS FOR A PARTICULAR PURPOSE.  See the GNU
General Public License for more details.

You should have received a copy of the GNU General Public License
along with this program. If not, see <http://www.gnu.org/licenses/>.
"""


from home import (login_page, login_submit, logout_user, home)
from snapshot import SnapshotView
from share import ShareView
from pool import PoolView
from disk import DiskView
from command import CommandView
from service import ServiceView
from setupwizard import SetupWizardView
from share_iscsi import ShareIscsiView
from appliances import AppliancesView
from login import LoginView
from user import UserView
from share_samba import ShareSambaView
from support import SupportView
from dashboardconfig import DashboardConfigView
from share_nfs import ShareNFSView
from network import NetworkView
from pool_scrub import PoolScrubView
from setup_user import SetupUserView
from share_acl import ShareACLView
from nfs_exports import NFSExportGroupView
from share_command import ShareCommandView
<<<<<<< HEAD
from samba import SambaView
=======
from sftp import SFTPView
>>>>>>> 9f2d1a9b
<|MERGE_RESOLUTION|>--- conflicted
+++ resolved
@@ -39,8 +39,5 @@
 from share_acl import ShareACLView
 from nfs_exports import NFSExportGroupView
 from share_command import ShareCommandView
-<<<<<<< HEAD
 from samba import SambaView
-=======
-from sftp import SFTPView
->>>>>>> 9f2d1a9b
+from sftp import SFTPView