--- conflicted
+++ resolved
@@ -20,10 +20,6 @@
 from storageadmin.views import (SetupWizardView, AppliancesView, LoginView,
                                 SupportView, DashboardConfigView, NetworkView,
                                 SetupUserView)
-<<<<<<< HEAD
-
-=======
->>>>>>> dc128c1a
 import os.path
 import socketio.sdjango
 
