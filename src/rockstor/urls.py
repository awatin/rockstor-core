"""
Copyright (c) 2012-2013 RockStor, Inc. <http://rockstor.com>
This file is part of RockStor.

RockStor is free software; you can redistribute it and/or modify
it under the terms of the GNU General Public License as published
by the Free Software Foundation; either version 2 of the License,
or (at your option) any later version.

RockStor is distributed in the hope that it will be useful, but
WITHOUT ANY WARRANTY; without even the implied warranty of
MERCHANTABILITY or FITNESS FOR A PARTICULAR PURPOSE.  See the GNU
General Public License for more details.

You should have received a copy of the GNU General Public License
along with this program. If not, see <http://www.gnu.org/licenses/>.
"""

from django.conf.urls.defaults import patterns, include, url
from storageadmin.views import (SetupWizardView, LoginView,
                                SupportView, DashboardConfigView,
<<<<<<< HEAD
                                SetupUserView, NFSExportGroupView,
                                SambaView)
=======
                                SetupUserView, NFSExportGroupView, SFTPView)
>>>>>>> 9f2d1a9b
import os.path

site_media = os.path.join(
  os.path.dirname(__file__), 'site_media'
)
css_doc_root = os.path.join(
  os.path.dirname(__file__), '/templates/storageadmin/css'
)
img_doc_root = os.path.join(
  os.path.dirname(__file__), '/templates/storageadmin/img'
)
js_doc_root = os.path.join(
  os.path.dirname(__file__), '/templates/storageadmin/js'
)

# Uncomment the next two lines to enable the admin:
from django.contrib import admin
admin.autodiscover()

urlpatterns = patterns('',
    url(r'^$', 'storageadmin.views.home', name='home'),
    url(r'^login_page$', 'storageadmin.views.login_page', name='login_page'),
    url(r'^login_submit$', 'storageadmin.views.login_submit', name='login_submit'),
    url(r'^logout_user$', 'storageadmin.views.logout_user', name='logout_user'),
    url(r'^home$', 'storageadmin.views.home', name='home'),
    url(r'^setupwizard$', SetupWizardView.as_view(), name='setupwizard'),
    url(r'^setup_user$', SetupUserView.as_view(), name='setupwizard'),
    url(r'^site_media/(?P<path>.*)$', 'django.views.static.serve',
            { 'document_root': site_media }),
    url(r'^css/(?P<path>.*)$', 'django.views.static.serve',
            { 'document_root': css_doc_root }),
    url(r'^js/(?P<path>.*)$', 'django.views.static.serve',
            { 'document_root': js_doc_root }),
    url(r'^img/(?P<path>.*)$', 'django.views.static.serve',
            { 'document_root': img_doc_root }),

    # Uncomment the admin/doc line below to enable admin documentation:
    # url(r'^admin/doc/', include('django.contrib.admindocs.urls')),

    # Uncomment the next line to enable the admin:
    url(r'^admin/', include(admin.site.urls)),

    # REST API
    url(r'^api/login', LoginView.as_view(), name='login-api-view'),
    (r'^api/appliances', include('storageadmin.urls.appliances')),
    (r'^api/commands/', include('storageadmin.urls.commands')),
    (r'^api/disks', include('storageadmin.urls.disks')),
    (r'^api/network', include('storageadmin.urls.network')),
    (r'^api/pools', include('storageadmin.urls.pools')),
    (r'^api/shares', include('storageadmin.urls.share')),
    (r'^api/users/', include('storageadmin.urls.users')),
    (r'^api/support', include('storageadmin.urls.support')),
    url(r'^api/nfs-exports$', NFSExportGroupView.as_view()),
    url(r'^api/nfs-exports/(?P<export_id>\d+)$', NFSExportGroupView.as_view()),
<<<<<<< HEAD
    url(r'^api/samba$', SambaView.as_view()),

=======
    url(r'^api/sftp$', SFTPView.as_view()),
    url(r'^api/sftp/(?P<id>\d+)$', SFTPView.as_view()),
>>>>>>> 9f2d1a9b
    # Dashboard config
    url(r'^api/dashboardconfig/$', DashboardConfigView.as_view(), name='dashboardconfig-view'),

    (r'^api/sm/services/', include('smart_manager.urls.services')),
    (r'^api/sm/sprobes/', include('smart_manager.urls.sprobes')),
    (r'^api/sm/tasks/', include('smart_manager.urls.tasks')),
    (r'^api/sm/replicas/', include('smart_manager.urls.replicas')),
)

<|MERGE_RESOLUTION|>--- conflicted
+++ resolved
@@ -19,12 +19,8 @@
 from django.conf.urls.defaults import patterns, include, url
 from storageadmin.views import (SetupWizardView, LoginView,
                                 SupportView, DashboardConfigView,
-<<<<<<< HEAD
                                 SetupUserView, NFSExportGroupView,
-                                SambaView)
-=======
-                                SetupUserView, NFSExportGroupView, SFTPView)
->>>>>>> 9f2d1a9b
+                                SambaView, SFTPView)
 import os.path
 
 site_media = os.path.join(
@@ -79,13 +75,9 @@
     (r'^api/support', include('storageadmin.urls.support')),
     url(r'^api/nfs-exports$', NFSExportGroupView.as_view()),
     url(r'^api/nfs-exports/(?P<export_id>\d+)$', NFSExportGroupView.as_view()),
-<<<<<<< HEAD
     url(r'^api/samba$', SambaView.as_view()),
-
-=======
     url(r'^api/sftp$', SFTPView.as_view()),
     url(r'^api/sftp/(?P<id>\d+)$', SFTPView.as_view()),
->>>>>>> 9f2d1a9b
     # Dashboard config
     url(r'^api/dashboardconfig/$', DashboardConfigView.as_view(), name='dashboardconfig-view'),
 
